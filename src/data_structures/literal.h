--- conflicted
+++ resolved
@@ -36,11 +36,7 @@
 #define NEGATED(LIT) \
   (assert (VALID_INTERNAL_LITERAL (LIT)), ((LIT) & 1u))
 
-<<<<<<< HEAD
-// this returns the var
-=======
 // this returns everything except the least significant bit of lit, i.e., get the var
->>>>>>> 9a448e4f
 #define STRIP(LIT) \
   (assert (VALID_INTERNAL_LITERAL (LIT)), ((LIT) & ~1u))
 
